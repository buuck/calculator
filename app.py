--- conflicted
+++ resolved
@@ -242,7 +242,7 @@
         dfs.append(df)
     return pd.concat(dfs)
 
-def filter_map(project_name):
+def show_project_map(project_name):
     prepared_statement = \
         con.execute("SELECT geometry FROM project WHERE name = ? LIMIT 1",
                     [project_name]).fetchall()
@@ -310,17 +310,9 @@
                     [start_year, end_year, project_name]).df()
     return scores
 
-def view_all():
-    logging.info("view_all")
-    return con.sql("SELECT * FROM bioindicator").df()
-
-
 def motherduck_list_projects(author_id):
-    return con.sql(
-        f"""
-        SELECT DISTINCT name FROM project WHERE authorId = '{author_id}'
-    """
-    ).df()
+    return \
+        con.execute("SELECT DISTINCT name FROM project WHERE authorId = ? AND geometry != 'null'", [author_id]).df()
 
 
 with gr.Blocks() as demo:
@@ -330,41 +322,28 @@
     with gr.Column():
         m1 = gr.Plot()
         with gr.Row():
+            project_name = gr.Dropdown([], label="Project", value="Select project")
             start_year = gr.Number(value=2017, label="Start Year", precision=0)
             end_year = gr.Number(value=2022, label="End Year", precision=0)
-<<<<<<< HEAD
-            project_name = gr.Textbox(label='Project Name')
-
-=======
-            # project_name = gr.Textbox(label="Project Name")
-            project_name = gr.Dropdown([], label="Project", value="Select project")
-        # boroughs = gr.CheckboxGroup(choices=["Queens", "Brooklyn", "Manhattan", "Bronx", "Staten Island"], value=["Queens", "Brooklyn"], label="Select Methodology:")
-        # btn = gr.Button(value="Update Filter")
->>>>>>> 265b33b1
         with gr.Row():
+            view_btn = gr.Button(value="Show project map")
             calc_btn = gr.Button(value="Calculate!")
-            view_btn = gr.Button(value="View all")
-            save_btn = gr.Button(value="Save")
+            # save_btn = gr.Button(value="Save")
         results_df = gr.Dataframe(
             headers=["Year", "Project Name", "Score"],
             datatype=["number", "str", "number"],
             label="Biodiversity scores by year",
         )
-<<<<<<< HEAD
-    demo.load(filter_map, inputs=[project_name], outputs=[m1])
-    calc_btn.click(calculate_biodiversity_score, inputs=[start_year, end_year, project_name], outputs=[results_df])
-    view_btn.click(view_all, outputs=[results_df])
-    # save_btn.click(push_to_md)
-=======
-    # demo.load(filter_map, [min_price, max_price, boroughs], map)
-    # btn.click(filter_map, [min_price, max_price, boroughs], map)
     calc_btn.click(
         calculate_biodiversity_score,
         inputs=[start_year, end_year, project_name],
         outputs=results_df,
     )
-    view_btn.click(view_all, outputs=results_df)
-    save_btn.click(push_to_md)
+    view_btn.click(
+        fn=show_project_map,
+        inputs=[project_name],
+        outputs=[m1],
+        )
 
     def update_project_dropdown_list(url_params):
         username = url_params.get("username", "default")
@@ -389,6 +368,4 @@
         queue=False,
     )
 
-
->>>>>>> 265b33b1
 demo.launch()